# Lightweight Dockerfile for database migrations only
# Skips heavy dependencies like PyTorch, transformers, etc.

FROM python:3.11-slim-bookworm

WORKDIR /app

# Install only essential system dependencies
RUN apt-get update && \
    apt-get install -y --no-install-recommends \
        libpq5 \
        postgresql-client \
        dos2unix && \
    apt-get clean && \
    rm -rf /var/lib/apt/lists/*

# Copy requirements and install all dependencies
# Note: We install full requirements instead of minimal set because:
# 1. Import chains from models → finance → blockchain → routes → fastapi
# 2. Cherry-picking dependencies is error-prone and maintenance burden
# 3. Migration container size is acceptable (~500MB vs ~200MB minimal)
COPY requirements.txt .
RUN --mount=type=cache,target=/root/.cache/pip \
<<<<<<< HEAD
    echo "sqlalchemy[asyncio]==2.0.21" > requirements-migrate-minimal.txt && \
    echo "alembic>=1.13.0,<2.0.0" >> requirements-migrate-minimal.txt && \
    echo "asyncpg>=0.29.0" >> requirements-migrate-minimal.txt && \
    echo "psycopg2-binary>=2.9.0" >> requirements-migrate-minimal.txt && \
    echo "pydantic>=2.9.0,<3.0.0" >> requirements-migrate-minimal.txt && \
    echo "pydantic-settings==2.0.3" >> requirements-migrate-minimal.txt && \
    echo "python-dotenv" >> requirements-migrate-minimal.txt && \
    echo "web3>=7.0.0,<8.0.0" >> requirements-migrate-minimal.txt && \
    pip install --no-cache-dir -r requirements-migrate-minimal.txt
=======
    pip install --no-cache-dir -r requirements.txt
>>>>>>> 9e06a36c

# Copy application code
COPY --chown=nobody:nogroup . .

# Convert line endings for shell scripts (Windows -> Unix)
USER root
RUN find . -name "*.sh" -type f -exec dos2unix {} \; || true
USER nobody

# Default command: run migrations
CMD ["alembic", "upgrade", "head"]<|MERGE_RESOLUTION|>--- conflicted
+++ resolved
@@ -21,19 +21,7 @@
 # 3. Migration container size is acceptable (~500MB vs ~200MB minimal)
 COPY requirements.txt .
 RUN --mount=type=cache,target=/root/.cache/pip \
-<<<<<<< HEAD
-    echo "sqlalchemy[asyncio]==2.0.21" > requirements-migrate-minimal.txt && \
-    echo "alembic>=1.13.0,<2.0.0" >> requirements-migrate-minimal.txt && \
-    echo "asyncpg>=0.29.0" >> requirements-migrate-minimal.txt && \
-    echo "psycopg2-binary>=2.9.0" >> requirements-migrate-minimal.txt && \
-    echo "pydantic>=2.9.0,<3.0.0" >> requirements-migrate-minimal.txt && \
-    echo "pydantic-settings==2.0.3" >> requirements-migrate-minimal.txt && \
-    echo "python-dotenv" >> requirements-migrate-minimal.txt && \
-    echo "web3>=7.0.0,<8.0.0" >> requirements-migrate-minimal.txt && \
-    pip install --no-cache-dir -r requirements-migrate-minimal.txt
-=======
     pip install --no-cache-dir -r requirements.txt
->>>>>>> 9e06a36c
 
 # Copy application code
 COPY --chown=nobody:nogroup . .
